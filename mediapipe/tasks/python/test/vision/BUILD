# Copyright 2022 The MediaPipe Authors. All Rights Reserved.
#
# Licensed under the Apache License, Version 2.0 (the "License");
# you may not use this file except in compliance with the License.
# You may obtain a copy of the License at
#
#      http://www.apache.org/licenses/LICENSE-2.0
#
# Unless required by applicable law or agreed to in writing, software
# distributed under the License is distributed on an "AS IS" BASIS,
# WITHOUT WARRANTIES OR CONDITIONS OF ANY KIND, either express or implied.
# See the License for the specific language governing permissions and
# limitations under the License.

# Placeholder for internal Python strict test compatibility macro.

package(default_visibility = ["//mediapipe/tasks:internal"])

licenses(["notice"])

py_test(
    name = "object_detector_test",
    srcs = ["object_detector_test.py"],
    data = [
        "//mediapipe/tasks/testdata/vision:test_images",
        "//mediapipe/tasks/testdata/vision:test_models",
    ],
    deps = [
        "//mediapipe/python:_framework_bindings",
        "//mediapipe/tasks/python/components/containers:bounding_box",
        "//mediapipe/tasks/python/components/containers:category",
        "//mediapipe/tasks/python/components/containers:detections",
        "//mediapipe/tasks/python/core:base_options",
        "//mediapipe/tasks/python/test:test_util",
        "//mediapipe/tasks/python/vision:object_detector",
        "//mediapipe/tasks/python/vision/core:vision_task_running_mode",
    ],
<<<<<<< HEAD
)

py_test(
    name = "image_classification_test",
    srcs = ["image_classification_test.py"],
    data = [
        "//mediapipe/tasks/testdata/vision:test_images",
        "//mediapipe/tasks/testdata/vision:test_models",
    ],
    deps = [
        "//mediapipe/python:_framework_bindings",
        "//mediapipe/tasks/python/components/containers:category",
        "//mediapipe/tasks/python/components/containers:classifications",
        "//mediapipe/tasks/python/core:base_options",
        "//mediapipe/tasks/python/test:test_util",
        "//mediapipe/tasks/python/vision:image_classification",
        "//mediapipe/tasks/python/vision/core:vision_task_running_mode",
        "@absl_py//absl/testing:parameterized",
    ],
=======
>>>>>>> 80fd47b8
)<|MERGE_RESOLUTION|>--- conflicted
+++ resolved
@@ -35,7 +35,6 @@
         "//mediapipe/tasks/python/vision:object_detector",
         "//mediapipe/tasks/python/vision/core:vision_task_running_mode",
     ],
-<<<<<<< HEAD
 )
 
 py_test(
@@ -53,8 +52,5 @@
         "//mediapipe/tasks/python/test:test_util",
         "//mediapipe/tasks/python/vision:image_classification",
         "//mediapipe/tasks/python/vision/core:vision_task_running_mode",
-        "@absl_py//absl/testing:parameterized",
     ],
-=======
->>>>>>> 80fd47b8
 )